﻿using NLog;
using System;
using System.Collections.Generic;
using System.Linq;
using uPLibrary.Networking.M2Mqtt;
using uPLibrary.Networking.M2Mqtt.Messages;

namespace HomeAutio.Mqtt.Core
{
    public abstract class ServiceBase
    {
        private ILogger _serviceLog = LogManager.GetCurrentClassLogger();
        private bool _stopping;

        protected MqttClient _mqttClient;
        protected string _brokerUsername;
        protected string _brokerPassword;

        protected Guid _mqttClientId;
        protected string _topicRoot;

        /// <summary>
        /// Holds list of active MQTT subscriptions.
        /// </summary>
        protected IList<string> _subscribedTopics;

        public ServiceBase(string brokerIp, int brokerPort, string brokerUsername, string brokerPassword, string topicRoot)
        {
            _brokerUsername = brokerUsername;
            _brokerPassword = brokerPassword;

            // Setup MQTT client
            if (brokerPort != 1883)
                _mqttClient = new MqttClient(brokerIp, brokerPort, false, MqttSslProtocols.None, null, null);
            else
                _mqttClient = new MqttClient(brokerIp);

            _mqttClientId = Guid.NewGuid();
            _topicRoot = topicRoot;

            // Setup mqtt client
            _mqttClient.MqttMsgPublishReceived += Mqtt_MqttMsgPublishReceived;

            // MQTT client logging
            _mqttClient.MqttMsgPublished += (object sender, MqttMsgPublishedEventArgs e) => { _serviceLog.Debug("MQTT message id " + e.MessageId + " sent successfully"); };
            _mqttClient.MqttMsgSubscribed += (object sender, MqttMsgSubscribedEventArgs e) => { _serviceLog.Debug("MQTT subscribe successful with message id " + e.MessageId); };
            _mqttClient.MqttMsgUnsubscribed += (object sender, MqttMsgUnsubscribedEventArgs e) => { _serviceLog.Debug("MQTT unsubscribe successful with message id " + e.MessageId); };
            _mqttClient.ConnectionClosed += (object sender, EventArgs e) => {
                if (!_stopping)
                {
                    // Unexpected disconnect, restart service
                    _serviceLog.Error("MQTT Connection closed unexpectedly");
                    Stop();
                }
                else
                {
                    _serviceLog.Debug("MQTT Connection closed");
                }
            };
        }

        #region Service implementation

        /// <summary>
        /// HomeAutio service start.
        /// </summary>
        public abstract void StartService();

        /// <summary>
        /// HomeAutio service stop.
        /// </summary>
        public abstract void StopService();

        /// <summary>
        /// Service Start action. Do not call this directly.
        /// </summary>
        public void Start()
        {
            try
            {
                _serviceLog.Debug("Service start initiated");
                _stopping = false;

                // Connect to MQTT
                if (!string.IsNullOrEmpty(_brokerUsername) && !string.IsNullOrEmpty(_brokerPassword))
                    _mqttClient.Connect(_mqttClientId.ToString(), _brokerUsername, _brokerPassword);
                else
                    _mqttClient.Connect(_mqttClientId.ToString());

                _serviceLog.Debug("Service start initiated");

                // Subscribe to MQTT messages
                Subscribe();

                StartService();

                _serviceLog.Debug("Service started successfully");
            }
            catch (Exception ex)
            {
                _serviceLog.Error(ex);
                throw;
            }
        }

        /// <summary>
        /// Service Stop action. Do not call this directly.
        /// </summary>
        public void Stop()
        {
            try
            {
                _serviceLog.Debug("Service stop initiated");

<<<<<<< HEAD
                _stopping = true;
                Unsubscribe();

                StopService();

                if (_mqttClient.IsConnected)
                    _mqttClient.Disconnect();
=======
                StopService();

                if (_mqttClient.IsConnected)
                {
                    Unsubscribe();
                    _mqttClient.Disconnect();
                }
>>>>>>> f0603fe9

                _serviceLog.Debug("Service stopped successfully");
            }
            catch (Exception ex)
            {
                _serviceLog.Error(ex);
                throw;
            }
        }

        #endregion

        #region MQTT Implementation

        /// <summary>
        /// Handles subscribed commands published to MQTT.
        /// </summary>
        /// <param name="sender"></param>
        /// <param name="e"></param>
        protected abstract void Mqtt_MqttMsgPublishReceived(object sender, MqttMsgPublishEventArgs e);

        /// <summary>
        /// Subscribes to the MQTT topics in SubscribedTopics.
        /// </summary>
        protected virtual void Subscribe()
        {
            if (_mqttClient.IsConnected)
            {
                _serviceLog.Debug("MQTT subscribing to the following topics: " + string.Join(", ", _subscribedTopics));

                var qosLevels = _subscribedTopics.Select(x => MqttMsgBase.QOS_LEVEL_AT_LEAST_ONCE).ToArray();
                _mqttClient.Subscribe(_subscribedTopics.ToArray(), qosLevels);
            }
            else
            {
                _serviceLog.Debug("MQTT could not subscribe to topics on disconnected client");
            }
        }

        /// <summary>
        /// Unsubscribes from the MQTT topics in SubscribedTopics.
        /// </summary>
        protected virtual void Unsubscribe()
        {
            // Wipe subscriptions
            if (_mqttClient.IsConnected)
            {
                _serviceLog.Debug("MQTT unsubscribing to the following topics: " + string.Join(", ", _subscribedTopics));
                _mqttClient.Unsubscribe(_subscribedTopics.ToArray());
            }
            else
            {
                _serviceLog.Debug("MQTT could not unsubscribe from topics on disconnected client");
            }
        }

        #endregion
    }
}<|MERGE_RESOLUTION|>--- conflicted
+++ resolved
@@ -112,15 +112,7 @@
             {
                 _serviceLog.Debug("Service stop initiated");
 
-<<<<<<< HEAD
                 _stopping = true;
-                Unsubscribe();
-
-                StopService();
-
-                if (_mqttClient.IsConnected)
-                    _mqttClient.Disconnect();
-=======
                 StopService();
 
                 if (_mqttClient.IsConnected)
@@ -128,7 +120,6 @@
                     Unsubscribe();
                     _mqttClient.Disconnect();
                 }
->>>>>>> f0603fe9
 
                 _serviceLog.Debug("Service stopped successfully");
             }
